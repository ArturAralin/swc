--- conflicted
+++ resolved
@@ -36,16 +36,13 @@
         top_level_ctxt,
     ));
 
-<<<<<<< HEAD
     rules.extend(no_alert::no_alert(
         program,
         &lint_config.no_alert,
         top_level_ctxt,
         es_version,
     ));
-=======
     rules.extend(no_debugger::no_debugger(&lint_config.no_debugger));
->>>>>>> 6ec66746
 
     rules
 }
