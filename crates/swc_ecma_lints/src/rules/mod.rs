--- conflicted
+++ resolved
@@ -19,11 +19,8 @@
     pub mod no_alert;
     pub mod no_console;
     pub mod no_debugger;
-<<<<<<< HEAD
     pub mod no_empty_function;
-=======
     pub mod no_empty_pattern;
->>>>>>> 7351ec24
     pub mod no_use_before_define;
     pub mod prefer_regex_literals;
     pub mod quotes;
@@ -90,18 +87,15 @@
             &lint_config.dot_notation,
         ));
 
-<<<<<<< HEAD
         rules.extend(no_empty_function::no_empty_function(
             &source_map,
             &lint_config.no_empty_function,
         ));
-=======
         rules.extend(no_empty_pattern::no_empty_pattern(
             &lint_config.no_empty_pattern,
         ));
 
         rules.extend(eqeqeq::eqeqeq(&lint_config.eqeqeq));
->>>>>>> 7351ec24
     }
 
     rules
