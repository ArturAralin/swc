--- conflicted
+++ resolved
@@ -21,11 +21,8 @@
     pub mod no_console;
     pub mod no_debugger;
     pub mod no_empty_pattern;
-<<<<<<< HEAD
     pub mod no_new;
-=======
     pub mod no_restricted_syntax;
->>>>>>> 8aea6a69
     pub mod no_use_before_define;
     pub mod prefer_regex_literals;
     pub mod quotes;
@@ -99,13 +96,10 @@
 
         rules.extend(eqeqeq::eqeqeq(&lint_config.eqeqeq));
 
-<<<<<<< HEAD
         rules.extend(no_new::no_new(&lint_config.no_new));
-=======
         rules.extend(no_restricted_syntax::no_restricted_syntax(
             &lint_config.no_restricted_syntax,
         ));
->>>>>>> 8aea6a69
     }
 
     rules
