--- conflicted
+++ resolved
@@ -40,9 +40,6 @@
     pub no_console: RuleConfig<NoConsoleConfig>,
 
     #[serde(default)]
-<<<<<<< HEAD
     pub no_alert: RuleConfig<()>,
-=======
     pub no_debugger: RuleConfig<()>,
->>>>>>> 6ec66746
 }