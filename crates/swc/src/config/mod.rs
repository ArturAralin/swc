use self::util::BoolOrObject;
use crate::{builder::PassBuilder, plugin::PluginConfig, SwcComments, SwcImportResolver};
use anyhow::{bail, Context, Error};
use dashmap::DashMap;
use either::Either;
use indexmap::IndexMap;
use once_cell::sync::Lazy;
use regex::Regex;
use serde::{
    de::{Unexpected, Visitor},
    Deserialize, Deserializer, Serialize, Serializer,
};
use std::{
    cell::RefCell,
    collections::{HashMap, HashSet},
    env, fmt,
    hash::BuildHasher,
    path::{Path, PathBuf},
    rc::Rc as RustRc,
    sync::Arc,
    usize,
};
use swc_atoms::JsWord;
pub use swc_common::chain;
use swc_common::{
    collections::{AHashMap, AHashSet},
    errors::Handler,
    FileName, Mark, SourceMap, SyntaxContext,
};
use swc_ecma_ast::{EsVersion, Expr, Program};
use swc_ecma_ext_transforms::jest;
use swc_ecma_lints::{
    config::LintConfig,
    rules::{lint_to_fold, LintParams},
};
use swc_ecma_loader::resolvers::{
    lru::CachingResolver, node::NodeModulesResolver, tsc::TsConfigResolver,
};
use swc_ecma_minifier::option::{
    terser::{TerserCompressorOptions, TerserEcmaVersion, TerserTopLevelOptions},
    MangleOptions, ManglePropertiesOptions,
};
#[allow(deprecated)]
pub use swc_ecma_parser::JscTarget;
use swc_ecma_parser::{lexer::Lexer, Parser, StringInput, Syntax, TsConfig};
use swc_ecma_transforms::{
    hygiene, modules,
    modules::{
        hoist::import_hoister, path::NodeImportResolver, rewriter::import_rewriter, util::Scope,
    },
    optimization::{const_modules, json_parse, simplifier},
    pass::{noop, Optional},
    proposals::{decorators, export_default_from, import_assertions},
    react,
    resolver::ts_resolver,
    resolver_with_mark, typescript, Assumptions,
};
use swc_ecma_transforms_compat::es2015::regenerator;
use swc_ecma_transforms_optimization::{inline_globals2, GlobalExprMap};
use swc_ecma_visit::{Fold, VisitMutWith};

#[cfg(test)]
mod tests;
pub mod util;

#[derive(Clone, Debug, Copy)]
pub enum IsModule {
    Bool(bool),
    Unknown,
}

impl Default for IsModule {
    fn default() -> Self {
        IsModule::Bool(true)
    }
}

impl Serialize for IsModule {
    fn serialize<S>(&self, serializer: S) -> Result<S::Ok, S::Error>
    where
        S: Serializer,
    {
        match *self {
            IsModule::Bool(ref b) => b.serialize(serializer),
            IsModule::Unknown => "unknown".serialize(serializer),
        }
    }
}

impl<'de> Deserialize<'de> for IsModule {
    fn deserialize<D>(deserializer: D) -> Result<Self, D::Error>
    where
        D: Deserializer<'de>,
    {
        struct IsModuleVisitor;

        impl<'de> Visitor<'de> for IsModuleVisitor {
            type Value = IsModule;

            fn expecting(&self, formatter: &mut fmt::Formatter) -> fmt::Result {
                formatter.write_str("a boolean or the string 'unknown'")
            }

            fn visit_bool<E>(self, b: bool) -> Result<Self::Value, E>
            where
                E: serde::de::Error,
            {
                Ok(IsModule::Bool(b))
            }

            fn visit_str<E>(self, s: &str) -> Result<Self::Value, E>
            where
                E: serde::de::Error,
            {
                match s {
                    "unknown" => Ok(IsModule::Unknown),
                    _ => Err(serde::de::Error::invalid_value(Unexpected::Str(s), &self)),
                }
            }
        }

        deserializer.deserialize_any(IsModuleVisitor)
    }
}

#[derive(Default, Clone, Serialize, Deserialize)]
#[serde(rename_all = "camelCase")]
pub struct ParseOptions {
    #[serde(default)]
    pub comments: bool,
    #[serde(flatten)]
    pub syntax: Syntax,

    #[serde(default)]
    pub is_module: IsModule,

    #[serde(default)]
    pub target: EsVersion,
}

#[derive(Debug, Clone, Default, Deserialize)]
#[serde(deny_unknown_fields, rename_all = "camelCase")]
pub struct Options {
    #[serde(flatten)]
    pub config: Config,

    #[serde(skip_deserializing, default)]
    pub skip_helper_injection: bool,

    #[serde(skip_deserializing, default)]
    pub disable_hygiene: bool,

    #[serde(skip_deserializing, default)]
    pub disable_fixer: bool,

    #[serde(skip_deserializing, default)]
    pub global_mark: Option<Mark>,

    #[cfg(not(target_arch = "wasm32"))]
    #[serde(default = "default_cwd")]
    pub cwd: PathBuf,

    #[serde(default)]
    pub caller: Option<CallerOptions>,

    #[serde(default)]
    pub filename: String,

    #[serde(default)]
    pub config_file: Option<ConfigFile>,

    #[serde(default)]
    pub root: Option<PathBuf>,

    #[serde(default)]
    pub root_mode: RootMode,

    #[serde(default = "default_swcrc")]
    pub swcrc: bool,

    #[cfg(not(target_arch = "wasm32"))]
    #[serde(default)]
    pub swcrc_roots: Option<PathBuf>,

    #[serde(default = "default_env_name")]
    pub env_name: String,

    #[serde(default)]
    pub source_maps: Option<SourceMapsConfig>,

    #[serde(default)]
    pub source_file_name: Option<String>,

    #[serde(default)]
    pub source_root: Option<String>,

    #[serde(default)]
    pub is_module: IsModule,

    #[serde(default)]
    pub output_path: Option<PathBuf>,
}

impl Options {
    pub fn codegen_target(&self) -> Option<EsVersion> {
        self.config.jsc.target
    }
}

/// Configuration related to source map generated by swc.
#[derive(Clone, Serialize, Deserialize, Debug)]
#[serde(untagged)]
pub enum SourceMapsConfig {
    Bool(bool),
    Str(String),
}

impl SourceMapsConfig {
    pub fn enabled(&self) -> bool {
        match *self {
            SourceMapsConfig::Bool(b) => b,
            SourceMapsConfig::Str(ref s) => {
                assert_eq!(s, "inline", "Source map must be true, false or inline");
                true
            }
        }
    }
}

impl Default for SourceMapsConfig {
    fn default() -> Self {
        SourceMapsConfig::Bool(true)
    }
}

#[derive(Debug, Clone, Serialize, Deserialize)]
#[serde(untagged)]
pub enum InputSourceMap {
    Bool(bool),
    Str(String),
}

impl Default for InputSourceMap {
    fn default() -> Self {
        InputSourceMap::Bool(false)
    }
}

impl Options {
    /// `parse`: `(syntax, target, is_module)`
    #[allow(clippy::too_many_arguments)]
    pub fn build_as_input<'a, P>(
        &self,
        cm: &Arc<SourceMap>,
        base: &FileName,
        parse: impl FnOnce(Syntax, EsVersion, IsModule) -> Result<Program, Error>,
        output_path: Option<&Path>,
        source_file_name: Option<String>,
        handler: &Handler,
        is_module: IsModule,
        config: Option<Config>,
        comments: Option<&'a SwcComments>,
        custom_before_pass: impl FnOnce(&Program) -> P,
    ) -> Result<BuiltInput<impl 'a + swc_ecma_visit::Fold>, Error>
    where
        P: 'a + swc_ecma_visit::Fold,
    {
        let mut config = config.unwrap_or_default();
        config.merge(&self.config);

        let mut source_maps = self.source_maps.clone();
        source_maps.merge(&config.source_maps);

        let JscConfig {
            assumptions,
            transform,
            syntax,
            external_helpers,
            target,
            loose,
            keep_class_names,
            base_url,
            paths,
            minify: mut js_minify,
            experimental,
            lints,
            ..
        } = config.jsc;

        let assumptions = assumptions.unwrap_or_else(|| {
            if loose {
                Assumptions::all()
            } else {
                Assumptions::default()
            }
        });

<<<<<<< HEAD
        let es_version = target.unwrap_or_default();

        let syntax = syntax.unwrap_or_default();

        let program = parse(syntax, es_version, is_module)?;
=======
        let top_level_mark = self
            .global_mark
            .unwrap_or_else(|| Mark::fresh(Mark::root()));

        let target = target.unwrap_or_default();

        let syntax = syntax.unwrap_or_default();

        let mut program = parse(syntax, target, is_module)?;

        // Do a resolver pass before everything.
        //
        // We do this before creating custom passses, so custom passses can use the
        // variable management system based on the syntax contexts.
        if syntax.typescript() {
            program.visit_mut_with(&mut ts_resolver(top_level_mark));
        } else {
            program.visit_mut_with(&mut resolver_with_mark(top_level_mark));
        }

>>>>>>> 930a1c24
        let mut transform = transform.unwrap_or_default();

        if program.is_module() {
            js_minify = js_minify.map(|c| {
                let compress = c
                    .compress
                    .into_obj()
                    .map(|mut c| {
                        if c.toplevel.is_none() {
                            c.toplevel = Some(TerserTopLevelOptions::Bool(true));
                        }

                        c
                    })
                    .map(BoolOrObject::Obj)
                    .unwrap_or(BoolOrObject::Bool(false));

                let mangle = c
                    .mangle
                    .into_obj()
                    .map(|mut c| {
                        c.top_level = true;

                        c
                    })
                    .map(BoolOrObject::Obj)
                    .unwrap_or(BoolOrObject::Bool(false));

                JsMinifyOptions {
                    compress,
                    mangle,
                    ..c
                }
            });
        }

        let regenerator = transform.regenerator.clone();

        let preserve_comments = js_minify.as_ref().map(|v| v.format.comments.clone());

        if syntax.typescript() {
            transform.legacy_decorator = true;
        }
        let optimizer = transform.optimizer;

        let const_modules = {
            let enabled = transform.const_modules.is_some();
            let config = transform.const_modules.unwrap_or_default();

            let globals = config.globals;
            Optional::new(const_modules(cm.clone(), globals), enabled)
        };

        let json_parse_pass = {
            if let Some(ref cfg) = optimizer.as_ref().and_then(|v| v.jsonify) {
                Either::Left(json_parse(cfg.min_cost))
            } else {
                Either::Right(noop())
            }
        };

        let enable_simplifier = optimizer.as_ref().map(|v| v.simplify).unwrap_or_default();

        let optimization = {
            if let Some(opts) = optimizer.and_then(|o| o.globals) {
                Either::Left(opts.build(cm, handler))
            } else {
                Either::Right(noop())
            }
        };

        let top_level_ctxt = SyntaxContext::empty().apply_mark(top_level_mark);

        let pass = chain!(
            const_modules,
            optimization,
            Optional::new(export_default_from(), syntax.export_default_from()),
            Optional::new(simplifier(Default::default()), enable_simplifier),
            json_parse_pass
        );

        let pass = PassBuilder::new(cm, handler, loose, assumptions, top_level_mark, pass)
            .target(es_version)
            .skip_helper_injection(self.skip_helper_injection)
            .minify(js_minify)
            .hygiene(if self.disable_hygiene {
                None
            } else {
                Some(hygiene::Config { keep_class_names })
            })
            .fixer(!self.disable_fixer)
            .preset_env(config.env)
            .regenerator(regenerator)
            .finalize(
                base_url,
                paths.into_iter().collect(),
                base,
                syntax,
                config.module,
                comments,
            );

        let pass = chain!(
            // Decorators may use type information
            Optional::new(
                decorators(decorators::Config {
                    legacy: transform.legacy_decorator,
                    emit_metadata: transform.decorator_metadata,
                }),
                syntax.decorators()
            ),
            // The transform strips import assertions, so it's only enabled if
            // keep_import_assertions is false.
            Optional::new(import_assertions(), !experimental.keep_import_assertions),
            Optional::new(
                typescript::strip_with_jsx(
                    cm.clone(),
                    typescript::Config {
                        pragma: Some(transform.react.pragma.clone()),
                        pragma_frag: Some(transform.react.pragma_frag.clone()),
                        ..Default::default()
                    },
                    comments,
                    top_level_mark
                ),
                syntax.typescript()
            ),
            lint_to_fold(swc_ecma_lints::rules::all(LintParams {
                program: &program,
                lint_config: &lints,
                top_level_ctxt,
                es_version,
            })),
            crate::plugin::plugins(experimental),
            custom_before_pass(&program),
            // handle jsx
            Optional::new(
                react::react(cm.clone(), comments, transform.react, top_level_mark),
                syntax.jsx()
            ),
            pass,
            Optional::new(jest::jest(), transform.hidden.jest)
        );

        Ok(BuiltInput {
            program,
            minify: config.minify,
            pass,
            external_helpers,
            syntax,
            target: es_version,
            is_module,
            source_maps: source_maps.unwrap_or(SourceMapsConfig::Bool(false)),
            inline_sources_content: config.inline_sources_content,
            input_source_map: config.input_source_map.clone(),
            output_path: output_path.map(|v| v.to_path_buf()),
            source_file_name,
            preserve_comments,
        })
    }
}

#[derive(Debug, Clone, Serialize, Deserialize, PartialEq, Eq)]
pub enum RootMode {
    #[serde(rename = "root")]
    Root,
    #[serde(rename = "upward")]
    Upward,
    #[serde(rename = "upward-optional")]
    UpwardOptional,
}

impl Default for RootMode {
    fn default() -> Self {
        RootMode::Root
    }
}
const fn default_swcrc() -> bool {
    true
}

#[derive(Debug, Clone, Serialize, Deserialize)]
#[serde(untagged)]
pub enum ConfigFile {
    Bool(bool),
    Str(String),
}

impl Default for ConfigFile {
    fn default() -> Self {
        ConfigFile::Bool(true)
    }
}

#[derive(Debug, Default, Clone, Serialize, Deserialize)]
#[serde(rename_all = "camelCase")]
pub struct CallerOptions {
    pub name: String,
}

#[cfg(not(target_arch = "wasm32"))]
fn default_cwd() -> PathBuf {
    ::std::env::current_dir().unwrap()
}

/// `.swcrc` file
#[derive(Debug, Clone, Deserialize)]
#[serde(untagged, rename = "swcrc")]
pub enum Rc {
    Single(Config),
    Multi(Vec<Config>),
}

impl Default for Rc {
    fn default() -> Self {
        Rc::Multi(vec![
            Config {
                env: None,
                test: None,
                exclude: Some(FileMatcher::Regex("\\.tsx?$".into())),
                jsc: JscConfig {
                    syntax: Some(Default::default()),
                    transform: None,
                    external_helpers: false,
                    target: Default::default(),
                    loose: false,
                    keep_class_names: false,
                    ..Default::default()
                },
                module: None,
                minify: false,
                source_maps: None,
                input_source_map: InputSourceMap::default(),
                ..Default::default()
            },
            Config {
                env: None,
                test: Some(FileMatcher::Regex("\\.tsx$".into())),
                exclude: None,
                jsc: JscConfig {
                    syntax: Some(Syntax::Typescript(TsConfig {
                        tsx: true,
                        ..Default::default()
                    })),
                    transform: None,
                    external_helpers: false,
                    target: Default::default(),
                    loose: false,
                    keep_class_names: false,
                    ..Default::default()
                },
                module: None,
                minify: false,
                source_maps: None,
                input_source_map: InputSourceMap::default(),
                ..Default::default()
            },
            Config {
                env: None,
                test: Some(FileMatcher::Regex("\\.ts$".into())),
                exclude: None,
                jsc: JscConfig {
                    syntax: Some(Syntax::Typescript(TsConfig {
                        tsx: false,
                        ..Default::default()
                    })),
                    transform: None,
                    external_helpers: false,
                    target: Default::default(),
                    loose: false,
                    keep_class_names: false,
                    ..Default::default()
                },
                module: None,
                minify: false,
                source_maps: None,
                input_source_map: InputSourceMap::default(),
                ..Default::default()
            },
        ])
    }
}

impl Rc {
    /// This method returns `Ok(None)` if the file should be ignored.
    pub fn into_config(self, filename: Option<&Path>) -> Result<Option<Config>, Error> {
        let cs = match self {
            Rc::Single(mut c) => match filename {
                Some(filename) => {
                    if c.matches(filename)? {
                        c.adjust(filename);

                        return Ok(Some(c));
                    } else {
                        return Ok(None);
                    }
                }
                // TODO
                None => return Ok(Some(c)),
            },
            Rc::Multi(cs) => cs,
        };

        match filename {
            Some(filename) => {
                for mut c in cs {
                    if c.matches(filename)? {
                        c.adjust(filename);

                        return Ok(Some(c));
                    }
                }
            }
            None => return Ok(Some(Config::default())),
        }

        bail!(".swcrc exists but not matched")
    }
}

/// A single object in the `.swcrc` file
#[derive(Debug, Default, Clone, Deserialize)]
#[serde(deny_unknown_fields, rename_all = "camelCase")]
pub struct Config {
    #[serde(default)]
    pub env: Option<swc_ecma_preset_env::Config>,

    #[serde(default)]
    pub test: Option<FileMatcher>,

    #[serde(default)]
    pub exclude: Option<FileMatcher>,

    #[serde(default)]
    pub jsc: JscConfig,

    #[serde(default)]
    pub module: Option<ModuleConfig>,

    #[serde(default)]
    pub minify: bool,

    #[serde(default)]
    pub input_source_map: InputSourceMap,

    /// Possible values are: `'inline'`, `true`, `false`.
    #[serde(default)]
    pub source_maps: Option<SourceMapsConfig>,

    #[serde(default = "true_by_default")]
    pub inline_sources_content: bool,

    #[serde(default)]
    pub error: ErrorConfig,
}

/// Second argument of `minify`.
#[derive(Debug, Clone, Serialize, Deserialize)]
#[serde(deny_unknown_fields, rename_all = "camelCase")]
pub struct JsMinifyOptions {
    #[serde(default)]
    pub compress: BoolOrObject<TerserCompressorOptions>,

    #[serde(default)]
    pub mangle: BoolOrObject<MangleOptions>,

    #[serde(default)]
    pub format: JsMinifyFormatOptions,

    #[serde(default)]
    pub ecma: TerserEcmaVersion,

    #[serde(default)]
    pub keep_classnames: bool,

    #[serde(default)]
    pub keep_fnames: bool,

    #[serde(default)]
    pub module: bool,

    #[serde(default)]
    pub safari10: bool,

    #[serde(default)]
    pub toplevel: bool,

    #[serde(default)]
    pub source_map: BoolOrObject<TerserSourceMapOption>,

    #[serde(default)]
    pub output_path: Option<String>,

    #[serde(default = "true_by_default")]
    pub inline_sources_content: bool,
}

fn true_by_default() -> bool {
    true
}

/// `jsc.minify.sourceMap`
#[derive(Debug, Clone, Default, Serialize, Deserialize)]
#[serde(deny_unknown_fields, rename_all = "camelCase")]
pub struct TerserSourceMapOption {
    #[serde(default)]
    pub filename: Option<String>,

    #[serde(default)]
    pub url: Option<String>,

    #[serde(default)]
    pub root: Option<String>,

    #[serde(default)]
    pub content: Option<String>,
}

/// `jsc.minify.format`.
#[derive(Debug, Clone, Default, Serialize, Deserialize)]
#[serde(deny_unknown_fields, rename_all = "camelCase")]
pub struct JsMinifyFormatOptions {
    /// Not implemented yet.
    #[serde(default, alias = "ascii_only")]
    pub ascii_only: bool,

    /// Not implemented yet.
    #[serde(default)]
    pub beautify: bool,

    /// Not implemented yet.
    #[serde(default)]
    pub braces: bool,

    #[serde(default)]
    pub comments: BoolOrObject<JsMinifyCommentOption>,

    /// Not implemented yet.
    #[serde(default)]
    pub ecma: usize,

    /// Not implemented yet.
    #[serde(default, alias = "indent_level")]
    pub indent_level: usize,

    /// Not implemented yet.
    #[serde(default, alias = "indent_start")]
    pub indent_start: bool,

    /// Not implemented yet.
    #[serde(default, alias = "inline_script")]
    pub inline_script: bool,

    /// Not implemented yet.
    #[serde(default, alias = "keep_numbers")]
    pub keep_numbers: bool,

    /// Not implemented yet.
    #[serde(default, alias = "keep_quoted_props")]
    pub keep_quoted_props: bool,

    /// Not implemented yet.
    #[serde(default, alias = "max_line_len")]
    pub max_line_len: BoolOrObject<usize>,

    /// Not implemented yet.
    #[serde(default)]
    pub preamble: String,

    /// Not implemented yet.
    #[serde(default, alias = "quote_keys")]
    pub quote_keys: bool,

    /// Not implemented yet.
    #[serde(default, alias = "quote_style")]
    pub quote_style: usize,

    /// Not implemented yet.
    #[serde(default, alias = "preserve_annotations")]
    pub preserve_annotations: bool,

    /// Not implemented yet.
    #[serde(default)]
    pub safari10: bool,

    /// Not implemented yet.
    #[serde(default)]
    pub semicolons: bool,

    /// Not implemented yet.
    #[serde(default)]
    pub shebang: bool,

    /// Not implemented yet.
    #[serde(default)]
    pub webkit: bool,

    /// Not implemented yet.
    #[serde(default, alias = "warp_iife")]
    pub wrap_iife: bool,

    /// Not implemented yet.
    #[serde(default, alias = "wrap_func_args")]
    pub wrap_func_args: bool,
}

#[derive(Debug, Clone, Serialize, Deserialize)]
pub enum JsMinifyCommentOption {
    #[serde(rename = "some")]
    PreserveSomeComments,
    #[serde(rename = "all")]
    PreserveAllComments,
}

impl Default for JsMinifyCommentOption {
    fn default() -> Self {
        JsMinifyCommentOption::PreserveSomeComments
    }
}

impl Config {
    /// Adjust config for `file`.
    ///
    ///
    ///
    /// - typescript: `tsx` will be modified if file extension is `ts`.
    pub fn adjust(&mut self, file: &Path) {
        if let Some(Syntax::Typescript(TsConfig { tsx, .. })) = &mut self.jsc.syntax {
            let is_ts = file.extension().map(|v| v == "ts").unwrap_or(false);
            if is_ts {
                *tsx = false;
            }
        }
    }
}

#[derive(Debug, Clone, Serialize, Deserialize)]
#[serde(untagged)]
pub enum FileMatcher {
    Regex(String),
    Multi(Vec<FileMatcher>),
}

impl Default for FileMatcher {
    fn default() -> Self {
        Self::Regex(String::from(""))
    }
}

impl FileMatcher {
    pub fn matches(&self, filename: &Path) -> Result<bool, Error> {
        static CACHE: Lazy<DashMap<String, Regex, ahash::RandomState>> =
            Lazy::new(Default::default);

        match self {
            FileMatcher::Regex(ref s) => {
                if s.is_empty() {
                    return Ok(false);
                }

                if !CACHE.contains_key(&*s) {
                    let re = Regex::new(s).with_context(|| format!("invalid regex: {}", s))?;
                    CACHE.insert(s.clone(), re);
                }

                let re = CACHE.get(&*s).unwrap();

                let filename = if cfg!(target_os = "windows") {
                    filename.to_string_lossy().replace('\\', "/")
                } else {
                    filename.to_string_lossy().to_string()
                };

                Ok(re.is_match(&filename))
            }
            FileMatcher::Multi(ref v) => {
                //
                for m in v {
                    if m.matches(filename)? {
                        return Ok(true);
                    }
                }

                Ok(false)
            }
        }
    }
}

impl Config {
    pub fn matches(&self, filename: &Path) -> Result<bool, Error> {
        if let Some(ref exclude) = self.exclude {
            if exclude.matches(filename)? {
                return Ok(false);
            }
        }

        if let Some(ref include) = self.test {
            if include.matches(filename)? {
                return Ok(true);
            }
            return Ok(false);
        }

        Ok(true)
    }
}

/// One `BuiltConfig` per a directory with swcrc
pub struct BuiltInput<P: swc_ecma_visit::Fold> {
    pub program: Program,
    pub pass: P,
    pub syntax: Syntax,
    pub target: EsVersion,
    /// Minification for **codegen**. Minifier transforms will be inserted into
    /// `pass`.
    pub minify: bool,
    pub external_helpers: bool,
    pub source_maps: SourceMapsConfig,
    pub input_source_map: InputSourceMap,
    pub is_module: IsModule,
    pub output_path: Option<PathBuf>,

    pub source_file_name: Option<String>,

    pub preserve_comments: Option<BoolOrObject<JsMinifyCommentOption>>,

    pub inline_sources_content: bool,
}

/// `jsc` in  `.swcrc`.
#[derive(Debug, Default, Clone, Serialize, Deserialize)]
#[serde(deny_unknown_fields, rename_all = "camelCase")]
pub struct JscConfig {
    #[serde(default)]
    pub assumptions: Option<Assumptions>,

    #[serde(rename = "parser", default)]
    pub syntax: Option<Syntax>,

    #[serde(default)]
    pub transform: Option<TransformConfig>,

    #[serde(default)]
    pub external_helpers: bool,

    #[serde(default)]
    pub target: Option<EsVersion>,

    #[serde(default)]
    pub loose: bool,

    #[serde(default)]
    pub keep_class_names: bool,

    #[serde(default)]
    pub base_url: PathBuf,

    #[serde(default)]
    pub paths: Paths,

    #[serde(default)]
    pub minify: Option<JsMinifyOptions>,

    #[serde(default)]
    pub experimental: JscExperimental,

    #[serde(default)]
    pub lints: LintConfig,
}

/// `jsc.experimental` in `.swcrc`
#[derive(Debug, Default, Clone, Serialize, Deserialize)]
#[serde(deny_unknown_fields, rename_all = "camelCase")]
pub struct JscExperimental {
    /// This requires cargo feature `plugin`.
    #[serde(default)]
    pub plugins: Option<Vec<PluginConfig>>,
    /// If true, keeps import assertions in the output.
    #[serde(default)]
    pub keep_import_assertions: bool,
    /// Location where swc may stores its intermediate cache.
    /// Currently this is only being used for wasm plugin's bytecache.
    /// Path should be absolute directory, which will be created if not exist.
    /// This configuration behavior can change anytime under experimental flag
    /// and will not be considered as breaking changes.
    #[serde(default)]
    pub cache_root: Option<String>,
}

impl Merge for JscExperimental {
    fn merge(&mut self, from: &Self) {
        if self.plugins.is_none() {
            self.plugins = from.plugins.clone();
        }
        if self.cache_root.is_none() {
            self.cache_root = from.cache_root.clone();
        }

        self.keep_import_assertions |= from.keep_import_assertions;
    }
}

/// `paths` section of `tsconfig.json`.
pub type Paths = AHashMap<String, Vec<String>>;
pub(crate) type CompiledPaths = Vec<(String, Vec<String>)>;

#[derive(Debug, Clone, Serialize, Deserialize)]
#[serde(deny_unknown_fields, rename_all = "camelCase")]
#[serde(tag = "type")]
pub enum ModuleConfig {
    #[serde(rename = "commonjs")]
    CommonJs(modules::common_js::Config),
    #[serde(rename = "umd")]
    Umd(modules::umd::Config),
    #[serde(rename = "amd")]
    Amd(modules::amd::Config),
    #[serde(rename = "es6")]
    Es6,
}

impl ModuleConfig {
    pub fn build(
        cm: Arc<SourceMap>,
        base_url: PathBuf,
        paths: CompiledPaths,
        base: &FileName,
        root_mark: Mark,
        config: Option<ModuleConfig>,
        scope: RustRc<RefCell<Scope>>,
    ) -> Box<dyn swc_ecma_visit::Fold> {
        let base = match base {
            FileName::Real(v) if !paths.is_empty() => {
                FileName::Real(v.canonicalize().unwrap_or_else(|_| v.to_path_buf()))
            }
            _ => base.clone(),
        };

        match config {
            None | Some(ModuleConfig::Es6) => {
                let base_pass = import_hoister();
                if paths.is_empty() {
                    Box::new(base_pass)
                } else {
                    let resolver = build_resolver(base_url, paths);

                    Box::new(chain!(import_rewriter(base, resolver), base_pass))
                }
            }
            Some(ModuleConfig::CommonJs(config)) => {
                if paths.is_empty() {
                    Box::new(modules::common_js::common_js(
                        root_mark,
                        config,
                        Some(scope),
                    ))
                } else {
                    let resolver = build_resolver(base_url, paths);

                    Box::new(modules::common_js::common_js_with_resolver(
                        resolver,
                        base,
                        root_mark,
                        config,
                        Some(scope),
                    ))
                }
            }
            Some(ModuleConfig::Umd(config)) => {
                if paths.is_empty() {
                    Box::new(modules::umd::umd(cm, root_mark, config))
                } else {
                    let resolver = build_resolver(base_url, paths);

                    Box::new(modules::umd::umd_with_resolver(
                        resolver, base, cm, root_mark, config,
                    ))
                }
            }
            Some(ModuleConfig::Amd(config)) => {
                if paths.is_empty() {
                    Box::new(modules::amd::amd(config))
                } else {
                    let resolver = build_resolver(base_url, paths);

                    Box::new(modules::amd::amd_with_resolver(resolver, base, config))
                }
            }
        }
    }
}

#[derive(Debug, Default, Clone, Serialize, Deserialize)]
#[serde(deny_unknown_fields, rename_all = "camelCase")]
pub struct TransformConfig {
    #[serde(default)]
    pub react: react::Options,

    #[serde(default)]
    pub const_modules: Option<ConstModulesConfig>,

    #[serde(default)]
    pub optimizer: Option<OptimizerConfig>,

    #[serde(default)]
    pub legacy_decorator: bool,

    #[serde(default)]
    pub decorator_metadata: bool,

    #[serde(default)]
    pub hidden: HiddenTransformConfig,

    #[serde(default)]
    pub regenerator: regenerator::Config,
}

#[derive(Debug, Default, Clone, Serialize, Deserialize)]
#[serde(deny_unknown_fields, rename_all = "camelCase")]
pub struct HiddenTransformConfig {
    #[serde(default)]
    pub jest: bool,
}

#[derive(Debug, Default, Clone, Serialize, Deserialize)]
#[serde(deny_unknown_fields, rename_all = "camelCase")]
pub struct ConstModulesConfig {
    #[serde(default)]
    pub globals: HashMap<JsWord, HashMap<JsWord, String>>,
}

#[derive(Debug, Default, Clone, Serialize, Deserialize)]
#[serde(deny_unknown_fields, rename_all = "camelCase")]
pub struct OptimizerConfig {
    #[serde(default)]
    pub globals: Option<GlobalPassOption>,

    #[serde(default = "true_by_default")]
    pub simplify: bool,

    #[serde(default)]
    pub jsonify: Option<JsonifyOption>,
}

#[derive(Debug, Default, Clone, Copy, Serialize, Deserialize)]
#[serde(deny_unknown_fields, rename_all = "camelCase")]
pub struct JsonifyOption {
    #[serde(default = "default_jsonify_min_cost")]
    pub min_cost: usize,
}

fn default_jsonify_min_cost() -> usize {
    1024
}

#[derive(Debug, Default, Clone, Copy, Serialize, Deserialize)]
#[serde(deny_unknown_fields, rename_all = "camelCase")]
pub struct ErrorConfig {
    #[serde(default = "true_by_default")]
    pub filename: bool,
}

#[derive(Debug, Default, Clone, Serialize, Deserialize)]
#[serde(deny_unknown_fields, rename_all = "camelCase")]
pub struct GlobalPassOption {
    #[serde(default)]
    pub vars: IndexMap<JsWord, JsWord, ahash::RandomState>,
    #[serde(default)]
    pub envs: GlobalInliningPassEnvs,

    #[serde(default)]
    pub typeofs: AHashMap<JsWord, JsWord>,
}

#[derive(Debug, Clone, Serialize, Deserialize)]
#[serde(untagged)]
pub enum GlobalInliningPassEnvs {
    List(AHashSet<String>),
    Map(AHashMap<JsWord, JsWord>),
}

impl Default for GlobalInliningPassEnvs {
    fn default() -> Self {
        let mut v = HashSet::default();
        v.insert(String::from("NODE_ENV"));
        v.insert(String::from("SWC_ENV"));

        GlobalInliningPassEnvs::List(v)
    }
}

impl GlobalPassOption {
    pub fn build(self, cm: &SourceMap, handler: &Handler) -> impl 'static + Fold {
        type ValuesMap = Arc<AHashMap<JsWord, Expr>>;

        fn expr(cm: &SourceMap, handler: &Handler, src: String) -> Box<Expr> {
            let fm = cm.new_source_file(FileName::Anon, src);
            let lexer = Lexer::new(
                Syntax::Es(Default::default()),
                Default::default(),
                StringInput::from(&*fm),
                None,
            );

            let mut p = Parser::new_from(lexer);
            let expr = p.parse_expr();

            for e in p.take_errors() {
                e.into_diagnostic(handler).emit()
            }

            match expr {
                Ok(v) => v,
                _ => panic!("{} is not a valid expression", fm.src),
            }
        }

        fn mk_map(
            cm: &SourceMap,
            handler: &Handler,
            values: impl Iterator<Item = (JsWord, JsWord)>,
            is_env: bool,
        ) -> ValuesMap {
            let mut m = HashMap::default();

            for (k, v) in values {
                let v = if is_env {
                    format!("'{}'", v)
                } else {
                    (*v).into()
                };
                let v_str = v.clone();

                let e = expr(cm, handler, v_str);

                m.insert((*k).into(), *e);
            }

            Arc::new(m)
        }

        let env_map = if cfg!(target_arch = "wasm32") {
            Arc::new(Default::default())
        } else {
            match &self.envs {
                GlobalInliningPassEnvs::List(env_list) => {
                    static CACHE: Lazy<DashMap<Vec<String>, ValuesMap, ahash::RandomState>> =
                        Lazy::new(Default::default);

                    let cache_key = env_list.iter().cloned().collect::<Vec<_>>();
                    if let Some(v) = CACHE.get(&cache_key).as_deref().cloned() {
                        v
                    } else {
                        let map = mk_map(
                            cm,
                            handler,
                            env::vars()
                                .filter(|(k, _)| env_list.contains(&*k))
                                .map(|(k, v)| (k.into(), v.into())),
                            true,
                        );
                        CACHE.insert(cache_key, map.clone());
                        map
                    }
                }

                GlobalInliningPassEnvs::Map(map) => {
                    static CACHE: Lazy<
                        DashMap<Vec<(JsWord, JsWord)>, ValuesMap, ahash::RandomState>,
                    > = Lazy::new(Default::default);

                    let cache_key = self
                        .vars
                        .iter()
                        .map(|(k, v)| (k.clone(), v.clone()))
                        .collect::<Vec<_>>();
                    if let Some(v) = CACHE.get(&cache_key) {
                        (*v).clone()
                    } else {
                        let map = mk_map(
                            cm,
                            handler,
                            map.iter().map(|(k, v)| (k.clone(), v.clone())),
                            false,
                        );
                        CACHE.insert(cache_key, map.clone());
                        map
                    }
                }
            }
        };

        let global_exprs = {
            static CACHE: Lazy<DashMap<Vec<(JsWord, JsWord)>, GlobalExprMap, ahash::RandomState>> =
                Lazy::new(Default::default);

            let cache_key = self
                .vars
                .iter()
                .filter(|(k, _)| k.contains('.'))
                .map(|(k, v)| (k.clone(), v.clone()))
                .collect::<Vec<_>>();

            if let Some(v) = CACHE.get(&cache_key) {
                (*v).clone()
            } else {
                let map = self
                    .vars
                    .iter()
                    .filter(|(k, _)| k.contains('.'))
                    .map(|(k, v)| {
                        (
                            *expr(cm, handler, k.to_string()),
                            *expr(cm, handler, v.to_string()),
                        )
                    })
                    .collect::<Vec<_>>();
                let map = Arc::new(map);
                CACHE.insert(cache_key, map.clone());
                map
            }
        };

        let global_map = {
            static CACHE: Lazy<DashMap<Vec<(JsWord, JsWord)>, ValuesMap, ahash::RandomState>> =
                Lazy::new(Default::default);

            let cache_key = self
                .vars
                .iter()
                .filter(|(k, _)| !k.contains('.'))
                .map(|(k, v)| (k.clone(), v.clone()))
                .collect::<Vec<_>>();
            if let Some(v) = CACHE.get(&cache_key) {
                (*v).clone()
            } else {
                let map = mk_map(
                    cm,
                    handler,
                    self.vars.into_iter().filter(|(k, _)| !k.contains('.')),
                    false,
                );
                CACHE.insert(cache_key, map.clone());
                map
            }
        };

        inline_globals2(env_map, global_map, global_exprs, Arc::new(self.typeofs))
    }
}

fn default_env_name() -> String {
    if let Ok(v) = env::var("SWC_ENV") {
        return v;
    }

    match env::var("NODE_ENV") {
        Ok(v) => v,
        Err(_) => "development".into(),
    }
}

pub trait Merge {
    /// Apply overrides from `from`
    fn merge(&mut self, from: &Self);
}

impl<T: Clone> Merge for Option<T>
where
    T: Merge,
{
    fn merge(&mut self, from: &Option<T>) {
        if let Some(ref from) = *from {
            match *self {
                Some(ref mut v) => v.merge(from),
                None => *self = Some(from.clone()),
            }
        }
    }
}

impl Merge for Config {
    fn merge(&mut self, from: &Self) {
        self.jsc.merge(&from.jsc);
        self.module.merge(&from.module);
        self.minify.merge(&from.minify);
        self.env.merge(&from.env);
        self.source_maps.merge(&from.source_maps);
        self.input_source_map.merge(&from.input_source_map);
        self.inline_sources_content
            .merge(&from.inline_sources_content);
    }
}

impl Merge for JsMinifyOptions {
    fn merge(&mut self, from: &Self) {
        self.compress.merge(&from.compress);
        self.mangle.merge(&from.mangle);
        self.format.merge(&from.format);
        self.ecma.merge(&from.ecma);
        self.keep_classnames |= from.keep_classnames;
        self.keep_fnames |= from.keep_fnames;
        self.safari10 |= from.safari10;
        self.toplevel |= from.toplevel;
        self.inline_sources_content |= from.inline_sources_content;
    }
}

impl Merge for TerserCompressorOptions {
    fn merge(&mut self, from: &Self) {
        self.defaults |= from.defaults;
        // TODO
    }
}

impl Merge for MangleOptions {
    fn merge(&mut self, from: &Self) {
        self.props.merge(&from.props);

        self.top_level |= from.top_level;
        self.keep_class_names |= from.keep_class_names;
        self.keep_fn_names |= from.keep_fn_names;
        self.keep_private_props |= from.keep_private_props;
        self.safari10 |= from.safari10;
    }
}

impl Merge for JsMinifyFormatOptions {
    fn merge(&mut self, from: &Self) {
        self.comments.merge(&from.comments);
    }
}

impl Merge for JsMinifyCommentOption {
    fn merge(&mut self, _: &Self) {}
}

impl Merge for ManglePropertiesOptions {
    fn merge(&mut self, from: &Self) {
        self.undeclared |= from.undeclared;
    }
}

impl Merge for TerserEcmaVersion {
    fn merge(&mut self, from: &Self) {
        *self = from.clone();
    }
}

impl Merge for SourceMapsConfig {
    fn merge(&mut self, _: &Self) {}
}

impl Merge for InputSourceMap {
    fn merge(&mut self, r: &Self) {
        if let InputSourceMap::Bool(false) = *self {
            *self = r.clone();
        }
    }
}

impl Merge for swc_ecma_preset_env::Config {
    fn merge(&mut self, from: &Self) {
        *self = from.clone();
    }
}

impl Merge for JscConfig {
    fn merge(&mut self, from: &Self) {
        self.syntax.merge(&from.syntax);
        self.transform.merge(&from.transform);
        self.target.merge(&from.target);
        self.external_helpers.merge(&from.external_helpers);
        self.keep_class_names.merge(&from.keep_class_names);
        self.paths.merge(&from.paths);
        self.minify.merge(&from.minify);
        self.experimental.merge(&from.experimental);
    }
}

impl<K, V, S> Merge for HashMap<K, V, S>
where
    K: Clone + Eq + std::hash::Hash,
    V: Clone,
    S: Clone + BuildHasher,
{
    fn merge(&mut self, from: &Self) {
        if self.is_empty() {
            *self = (*from).clone();
        } else {
            for (k, v) in from {
                self.entry(k.clone()).or_insert_with(|| v.clone());
            }
        }
    }
}

impl Merge for EsVersion {
    fn merge(&mut self, from: &Self) {
        if *self < *from {
            *self = *from
        }
    }
}

impl Merge for Option<ModuleConfig> {
    fn merge(&mut self, from: &Self) {
        if let Some(ref c2) = *from {
            *self = Some(c2.clone())
        }
    }
}

impl Merge for bool {
    fn merge(&mut self, from: &Self) {
        *self |= *from
    }
}

impl Merge for Syntax {
    fn merge(&mut self, from: &Self) {
        match (&mut *self, from) {
            (Syntax::Es(a), Syntax::Es(b)) => {
                a.merge(b);
            }
            (Syntax::Typescript(a), Syntax::Typescript(b)) => {
                a.merge(b);
            }
            _ => {
                *self = *from;
            }
        }
    }
}

impl Merge for swc_ecma_parser::EsConfig {
    fn merge(&mut self, from: &Self) {
        self.jsx |= from.jsx;
        self.fn_bind |= from.fn_bind;
        self.decorators |= from.decorators;
        self.decorators_before_export |= from.decorators_before_export;
        self.export_default_from |= from.export_default_from;
        self.import_assertions |= from.import_assertions;
        self.static_blocks |= from.static_blocks;
        self.private_in_object |= from.private_in_object;
    }
}

impl Merge for swc_ecma_parser::TsConfig {
    fn merge(&mut self, from: &Self) {
        self.tsx |= from.tsx;
        self.decorators |= from.decorators;
    }
}

impl Merge for TransformConfig {
    fn merge(&mut self, from: &Self) {
        self.optimizer.merge(&from.optimizer);
        self.const_modules.merge(&from.const_modules);
        self.react.merge(&from.react);
        self.hidden.merge(&from.hidden);
    }
}

impl Merge for OptimizerConfig {
    fn merge(&mut self, from: &Self) {
        self.globals.merge(&from.globals)
    }
}

impl Merge for GlobalPassOption {
    fn merge(&mut self, from: &Self) {
        *self = from.clone();
    }
}

impl Merge for react::Options {
    fn merge(&mut self, from: &Self) {
        if *from != react::Options::default() {
            *self = from.clone();
        }
    }
}

impl Merge for ConstModulesConfig {
    fn merge(&mut self, from: &Self) {
        *self = from.clone()
    }
}

impl Merge for HiddenTransformConfig {
    fn merge(&mut self, from: &Self) {
        self.jest |= from.jest;
    }
}

fn build_resolver(base_url: PathBuf, paths: CompiledPaths) -> SwcImportResolver {
    static CACHE: Lazy<DashMap<(PathBuf, CompiledPaths), SwcImportResolver, ahash::RandomState>> =
        Lazy::new(Default::default);

    if let Some(cached) = CACHE.get(&(base_url.clone(), paths.clone())) {
        return (*cached).clone();
    }

    let r = {
        let r = TsConfigResolver::new(
            NodeModulesResolver::default(),
            base_url.clone(),
            paths.clone(),
        );
        let r = CachingResolver::new(40, r);

        let r = NodeImportResolver::new(r);
        Arc::new(r)
    };

    CACHE.insert((base_url, paths), r.clone());

    r
}<|MERGE_RESOLUTION|>--- conflicted
+++ resolved
@@ -295,13 +295,11 @@
             }
         });
 
-<<<<<<< HEAD
         let es_version = target.unwrap_or_default();
 
         let syntax = syntax.unwrap_or_default();
 
         let program = parse(syntax, es_version, is_module)?;
-=======
         let top_level_mark = self
             .global_mark
             .unwrap_or_else(|| Mark::fresh(Mark::root()));
@@ -322,7 +320,6 @@
             program.visit_mut_with(&mut resolver_with_mark(top_level_mark));
         }
 
->>>>>>> 930a1c24
         let mut transform = transform.unwrap_or_default();
 
         if program.is_module() {
